use linkerd_app_core::{
    classify,
    config::ServerConfig,
    detect, drain, errors,
    metrics::{self, FmtMetrics},
    proxy::{http, identity::LocalCrtKey},
    serve,
    svc::{self, ExtractParam, InsertParam, Param},
    tls, trace,
    transport::{self, listen::Bind, ClientAddr, Local, OrigDstAddr, Remote, ServerAddr},
    Error,
};
use linkerd_app_inbound as inbound;
use std::{pin::Pin, time::Duration};
use thiserror::Error;
use tokio::sync::mpsc;
use tracing::debug;

#[derive(Clone, Debug)]
pub struct Config {
    pub server: ServerConfig,
    pub metrics_retain_idle: Duration,
}

pub struct Task {
    pub listen_addr: Local<ServerAddr>,
    pub latch: crate::Latch,
    pub serve: Pin<Box<dyn std::future::Future<Output = ()> + Send + 'static>>,
}

#[derive(Debug, Error)]
#[error("non-HTTP connection from {}", self.0)]
struct NonHttpClient(Remote<ClientAddr>);

#[derive(Debug, Error)]
#[error("Unexpected TLS connection to {} from {}", self.0, self.1)]
struct UnexpectedSni(tls::ServerId, Remote<ClientAddr>);

#[derive(Clone, Debug)]
struct Tcp {
    addr: Local<ServerAddr>,
    client: Remote<ClientAddr>,
    tls: tls::ConditionalServerTls,
}

#[derive(Clone, Debug)]
struct Http {
    tcp: Tcp,
    version: http::Version,
}

#[derive(Clone)]
struct TlsParams {
    identity: Option<LocalCrtKey>,
}

const DETECT_TIMEOUT: Duration = Duration::from_secs(1);

// === impl Config ===

impl Config {
    #[allow(clippy::too_many_arguments)]
    pub fn build<B, R>(
        self,
        bind: B,
        identity: Option<LocalCrtKey>,
        report: R,
        metrics: inbound::Metrics,
        trace: trace::Handle,
        drain: drain::Watch,
        shutdown: mpsc::UnboundedSender<()>,
    ) -> Result<Task, Error>
    where
        R: FmtMetrics + Clone + Send + Sync + Unpin + 'static,
        B: Bind<ServerConfig>,
        B::Addrs: svc::Param<Remote<ClientAddr>> + svc::Param<Local<ServerAddr>>,
    {
        let (listen_addr, listen) = bind.bind(&self.server)?;

        let (ready, latch) = crate::server::Readiness::new();
        let admin = crate::server::Admin::new(report, ready, shutdown, trace);
        let admin = svc::stack(move |_| admin.clone())
<<<<<<< HEAD
            .push(metrics.proxy.http_endpoint.to_layer::<classify::Response, _, Http>())
            .push(metrics.http_errors.to_layer())
            .push_on_response(
=======
            .push(metrics.http_endpoint.to_layer::<classify::Response, _, Http>())
            .push_on_service(
>>>>>>> 2e948ae2
                svc::layers()
                    .push(errors::respond::layer())
                    .push(http::BoxResponse::layer()),
            )
            .push(http::NewServeHttp::layer(Default::default(), drain.clone()))
            .push_request_filter(
                |(http, tcp): (
                    Result<Option<http::Version>, detect::DetectTimeoutError<_>>,
                    Tcp,
                )| {
                    match http {
                        Ok(Some(version)) => Ok(Http { version, tcp }),
                        // If detection timed out, we can make an educated guess at the proper
                        // behavior:
                        // - If the connection was meshed, it was most likely transported over
                        //   HTTP/2.
                        // - If the connection was unmeshed, it was mostly likely HTTP/1.
                        // - If we received some unexpected SNI, the client is mostly likely
                        //   confused/stale.
                        Err(_timeout) => {
                            let version = match tcp.tls.clone() {
                                tls::ConditionalServerTls::None(_) => http::Version::Http1,
                                tls::ConditionalServerTls::Some(tls::ServerTls::Established {
                                    ..
                                }) => http::Version::H2,
                                tls::ConditionalServerTls::Some(tls::ServerTls::Passthru {
                                    sni,
                                }) => {
                                    debug_assert!(false, "If we know the stream is non-mesh TLS, we should be able to prove its not HTTP.");
                                    return Err(Error::from(UnexpectedSni(sni, tcp.client)));
                                }
                            };
                            debug!(%version, "HTTP detection timed out; assuming HTTP");
                            Ok(Http { version, tcp })
                        }
                        // If the connection failed HTTP detection, check if we detected TLS for
                        // another target. This might indicate that the client is confused/stale.
                        Ok(None) => match tcp.tls {
                            tls::ConditionalServerTls::Some(tls::ServerTls::Passthru { sni }) => {
                                Err(UnexpectedSni(sni, tcp.client).into())
                            }
                            _ => Err(NonHttpClient(tcp.client).into()),
                        },
                    }
                },
            )
            .push(svc::BoxNewService::layer())
            .push(detect::NewDetectService::layer(detect::Config::<http::DetectHttp>::from_timeout(DETECT_TIMEOUT)))
            .push(transport::metrics::NewServer::layer(metrics.proxy.transport))
            .push_map_target(|(tls, addrs): (tls::ConditionalServerTls, B::Addrs)| {
                Tcp {
                    tls,
                    client: addrs.param(),
                    addr: addrs.param(),
                }
            })
            .push(svc::BoxNewService::layer())
            .push(tls::NewDetectTls::layer(TlsParams {
                identity,
            }))
            .into_inner();

        let serve = Box::pin(serve::serve(listen, admin, drain.signaled()));
        Ok(Task {
            listen_addr,
            latch,
            serve,
        })
    }
}

// === impl Tcp ===

impl Param<transport::labels::Key> for Tcp {
    fn param(&self) -> transport::labels::Key {
        transport::labels::Key::inbound_server(
            self.tls.clone(),
            self.addr.into(),
            // TODO(ver) enforce policies on the proxy's admin port.
            Default::default(),
            Default::default(),
        )
    }
}

// === impl Http ===

impl Param<http::Version> for Http {
    fn param(&self) -> http::Version {
        self.version
    }
}

impl Param<OrigDstAddr> for Http {
    fn param(&self) -> OrigDstAddr {
        OrigDstAddr(self.tcp.addr.into())
    }
}

impl Param<metrics::EndpointLabels> for Http {
    fn param(&self) -> metrics::EndpointLabels {
        metrics::InboundEndpointLabels {
            tls: self.tcp.tls.clone(),
            authority: None,
            target_addr: self.tcp.addr.into(),
            policy: Default::default(),
        }
        .into()
    }
}

// === TlsParams ===

impl<T> ExtractParam<tls::server::Timeout, T> for TlsParams {
    #[inline]
    fn extract_param(&self, _: &T) -> tls::server::Timeout {
        tls::server::Timeout(DETECT_TIMEOUT)
    }
}

impl<T> ExtractParam<Option<LocalCrtKey>, T> for TlsParams {
    #[inline]
    fn extract_param(&self, _: &T) -> Option<LocalCrtKey> {
        self.identity.clone()
    }
}

impl<T> InsertParam<tls::ConditionalServerTls, T> for TlsParams {
    type Target = (tls::ConditionalServerTls, T);

    #[inline]
    fn insert_param(&self, tls: tls::ConditionalServerTls, target: T) -> Self::Target {
        (tls, target)
    }
}<|MERGE_RESOLUTION|>--- conflicted
+++ resolved
@@ -80,14 +80,9 @@
         let (ready, latch) = crate::server::Readiness::new();
         let admin = crate::server::Admin::new(report, ready, shutdown, trace);
         let admin = svc::stack(move |_| admin.clone())
-<<<<<<< HEAD
             .push(metrics.proxy.http_endpoint.to_layer::<classify::Response, _, Http>())
             .push(metrics.http_errors.to_layer())
-            .push_on_response(
-=======
-            .push(metrics.http_endpoint.to_layer::<classify::Response, _, Http>())
             .push_on_service(
->>>>>>> 2e948ae2
                 svc::layers()
                     .push(errors::respond::layer())
                     .push(http::BoxResponse::layer()),
