use crate::{http, stack_labels, tcp, trace_labels, Config, Outbound};
use linkerd_app_core::{
    config::{ProxyConfig, ServerConfig},
    detect, errors, http_tracing, io, profiles,
    proxy::{
        api_resolve::{ConcreteAddr, Metadata},
        core::Resolve,
    },
    svc::{self, stack::Param},
    tls,
    transport::{OrigDstAddr, Remote, ServerAddr},
    AddrMatch, Error, Infallible, NameAddr,
};
use thiserror::Error;
use tracing::{debug_span, info_span};

#[derive(Clone)]
struct AllowHttpProfile(AddrMatch);

#[derive(Clone, Debug, PartialEq, Eq, Hash)]
struct Http<T> {
    target: T,
    version: http::Version,
}

#[derive(Clone, Debug, PartialEq, Eq, Hash)]
enum Target {
    Forward(OrigDstAddr),
    Override(NameAddr),
}

#[derive(Debug, Error)]
#[error("ingress-mode routing requires a service profile")]
struct ProfileRequired;

#[derive(Debug, Default, Error)]
#[error("ingress-mode routing is HTTP-only")]
struct IngressHttpOnly;

#[derive(Debug, Default, Error)]
#[error("l5d-dst-override is not a valid host:port")]
struct InvalidOverrideHeader;

const DST_OVERRIDE_HEADER: &str = "l5d-dst-override";

// === impl Outbound ===

impl Outbound<svc::BoxNewHttp<http::Endpoint>> {
    /// Routes HTTP requests according to the l5d-dst-override header.
    ///
    /// This is only intended for Ingress configurations, where we assume all
    /// outbound traffic is HTTP.
    pub fn into_ingress<T, I, P, R>(self, profiles: P, resolve: R) -> svc::BoxNewTcp<T, I>
    where
        T: Param<OrigDstAddr> + Clone + Send + Sync + 'static,
        I: io::AsyncRead + io::AsyncWrite + io::PeerAddr + std::fmt::Debug + Send + Unpin + 'static,
        P: profiles::GetProfile<profiles::LookupAddr> + Clone + Send + Sync + Unpin + 'static,
        P::Error: Send,
        P::Future: Send,
        R: Clone + Send + Sync + 'static,
        R: Resolve<ConcreteAddr, Endpoint = Metadata, Error = Error>,
        R::Resolution: Send,
        R::Future: Send + Unpin,
    {
        let Outbound {
            config,
            runtime: rt,
            stack: http_logical,
        } = self.clone().push_http_logical(resolve);

        let http_endpoint = self.into_stack();

        let detect_http = config.proxy.detect_http();
        let Config {
            allow_discovery,
            proxy:
                ProxyConfig {
                    server: ServerConfig { h2_settings, .. },
                    dispatch_timeout,
                    max_in_flight_requests,
                    buffer_capacity,
                    cache_max_idle_age,
                    ..
                },
            ..
        } = config;
        let profile_domains = allow_discovery.names().clone();

        http_logical
            // If a profile was discovered, use it to build a logical stack. Otherwise, the override
            // header was present but no profile information could be discovered, so fail the
            // request.
            .push_request_filter(
                |(profile, http): (Option<profiles::Receiver>, Http<NameAddr>)| {
                    if let Some(profile) = profile {
                        if let Some(logical_addr) = profile.logical_addr() {
                            return Ok(http::Logical {
                                profile,
                                logical_addr,
                                protocol: http.version,
                            });
                        }
                    }

                    Err(ProfileRequired)
                },
            )
            .push(profiles::discover::layer(
                profiles,
                move |h: Http<NameAddr>| {
                    // Lookup the profile if the override header was set and it is in the configured
                    // profile domains. Otherwise, profile discovery is skipped.
                    if profile_domains.matches(h.target.name()) {
                        return Ok(profiles::LookupAddr(h.target.into()));
                    }

                    tracing::debug!(
                        dst = %h.target,
                        domains = %profile_domains,
                        "Address not in a configured domain",
                    );
                    Err(profiles::DiscoveryRejected::new(
                        "not in configured ingress search addresses",
                    ))
                },
            ))
            // This service is buffered because it needs to initialize the profile resolution and a
            // fail-fast is instrumented in case it becomes unavailable. When this service is in
            // fail-fast, ensure that we drive the inner service to readiness even if new requests
            // aren't received.
            .push_on_response(
                svc::layers()
                    .push(rt.metrics.stack.layer(stack_labels("http", "logical")))
                    .push(svc::layer::mk(svc::SpawnReady::new))
                    .push(svc::FailFast::layer("HTTP Logical", dispatch_timeout))
                    .push_spawn_buffer(buffer_capacity),
            )
            .push_cache(cache_max_idle_age)
            .push_on_response(
                svc::layers()
                    .push(http::strip_header::request::layer(DST_OVERRIDE_HEADER))
                    .push(http::Retain::layer())
                    .push(http::BoxResponse::layer()),
            )
            .instrument(|h: &Http<NameAddr>| info_span!("override", dst = %h.target))
            // Route requests with destinations that can be discovered via the `l5d-dst-override`
            // header through the (load balanced) logical stack. Route requests without the header
            // through the endpoint stack.
            .push_switch(
                |Http { target, version }: Http<Target>| match target {
                    Target::Override(target) => {
                        Ok::<_, Infallible>(svc::Either::A(Http { target, version }))
                    }
                    Target::Forward(OrigDstAddr(addr)) => Ok(svc::Either::B(http::Endpoint {
                        addr: Remote(ServerAddr(addr)),
                        metadata: Metadata::default(),
                        logical_addr: None,
                        protocol: version,
                        opaque_protocol: false,
                        tls: tls::ConditionalClientTls::None(
                            tls::NoClientTls::IngressWithoutOverride,
                        ),
                    })),
                },
                http_endpoint
                    .push_on_response(
                        svc::layers()
                            .push(svc::layer::mk(svc::SpawnReady::new))
                            .push(svc::FailFast::layer("Ingress server", dispatch_timeout)),
                    )
                    .instrument(|_: &_| info_span!("forward"))
                    .into_inner(),
            )
            .push(svc::BoxNewService::layer())
            // Obtain a new inner service for each request. Override stacks are cached, as they
            // depend on discovery that should not be performed many times. Forwarding stacks are
            // not cached explicitly, as there are no real resources we need to share across
            // connections. This allows us to avoid buffering requests to these endpoints.
            .push(svc::NewRouter::layer(
                |http::Accept { orig_dst, protocol }| {
                    move |req: &http::Request<_>| {
                        // Use either the override header or the original destination address.
                        let target = match http::authority_from_header(req, DST_OVERRIDE_HEADER) {
                            None => Target::Forward(orig_dst),
                            Some(a) => {
                                let dst = NameAddr::from_authority_with_default_port(&a, 80)
                                    .map_err(|_| InvalidOverrideHeader)?;
                                Target::Override(dst)
                            }
                        };
                        Ok(Http {
                            target,
                            version: protocol,
                        })
                    }
                },
            ))
            .push(http::NewNormalizeUri::layer())
            .push_on_response(
                svc::layers()
                    .push(http::MarkAbsoluteForm::layer())
                    // The concurrency-limit can force the service into fail-fast, but it need not
                    // be driven to readiness on a background task (i.e., by `SpawnReady`).
                    // Otherwise, the inner service is always ready (because it's a router).
                    .push(svc::ConcurrencyLimitLayer::new(max_in_flight_requests))
                    .push(svc::FailFast::layer("Ingress server", dispatch_timeout))
                    .push(rt.metrics.http_errors.clone())
                    .push(errors::layer())
                    .push(http_tracing::server(rt.span_sink, trace_labels()))
                    .push(http::BoxResponse::layer())
                    .push(http::BoxRequest::layer()),
            )
            .instrument(|a: &http::Accept| debug_span!("http", v = %a.protocol))
            .push(http::NewServeHttp::layer(h2_settings, rt.drain))
            .push_request_filter(|(http, accept): (Option<http::Version>, _)| {
                http.map(|h| http::Accept::from((h, accept)))
                    .ok_or(IngressHttpOnly)
            })
            .push_cache(cache_max_idle_age)
            .push_map_target(detect::allow_timeout)
            .push(svc::BoxNewService::layer())
<<<<<<< HEAD
            .push(detect::NewDetectService::layer(detect::Config {
                detect: http::DetectHttp::default(),
                capacity: 1024,
                timeout: detect_protocol_timeout,
            }))
=======
            .push(detect::NewDetectService::layer(detect_http))
>>>>>>> 79de26dd
            .push(rt.metrics.transport.layer_accept())
            .instrument(|a: &tcp::Accept| info_span!("ingress", orig_dst = %a.orig_dst))
            .push_map_target(|a: T| {
                let orig_dst = Param::<OrigDstAddr>::param(&a);
                tcp::Accept::from(orig_dst)
            })
            .push(rt.metrics.tcp_accept_errors.layer())
            .push_on_response(svc::BoxService::layer())
            .push(svc::BoxNewService::layer())
            .check_new_service::<T, I>()
            .into_inner()
    }
}<|MERGE_RESOLUTION|>--- conflicted
+++ resolved
@@ -219,15 +219,7 @@
             .push_cache(cache_max_idle_age)
             .push_map_target(detect::allow_timeout)
             .push(svc::BoxNewService::layer())
-<<<<<<< HEAD
-            .push(detect::NewDetectService::layer(detect::Config {
-                detect: http::DetectHttp::default(),
-                capacity: 1024,
-                timeout: detect_protocol_timeout,
-            }))
-=======
             .push(detect::NewDetectService::layer(detect_http))
->>>>>>> 79de26dd
             .push(rt.metrics.transport.layer_accept())
             .instrument(|a: &tcp::Accept| info_span!("ingress", orig_dst = %a.orig_dst))
             .push_map_target(|a: T| {
