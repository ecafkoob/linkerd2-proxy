use super::{CanonicalDstHeader, Concrete, Endpoint, Logical};
use crate::{endpoint, resolve, stack_labels, Outbound};
use linkerd_app_core::{
    classify, config, profiles,
    proxy::{
        api_resolve::{ConcreteAddr, Metadata},
        core::Resolve,
        http,
        resolve::map_endpoint,
    },
    retry, svc, Error, Never, DST_OVERRIDE_HEADER,
};
use tracing::debug_span;

impl<E> Outbound<E> {
    pub fn push_http_logical<B, ESvc, R>(
        self,
        resolve: R,
    ) -> Outbound<
        impl svc::NewService<
                Logical,
                Service = impl svc::Service<
                    http::Request<B>,
                    Response = http::Response<http::BoxBody>,
                    Error = Error,
                    Future = impl Send,
                >,
            > + Clone,
    >
    where
        B: http::HttpBody<Error = Error> + std::fmt::Debug + Default + Send + 'static,
        B::Data: Send + 'static,
        E: svc::NewService<Endpoint, Service = ESvc> + Clone + Send + Sync + 'static,
        ESvc: svc::Service<http::Request<http::BoxBody>, Response = http::Response<http::BoxBody>>
            + Send
            + 'static,
        ESvc::Error: Into<Error>,
        ESvc::Future: Send,
        R: Resolve<ConcreteAddr, Error = Error, Endpoint = Metadata>
            + Clone
            + Send
            + Sync
            + 'static,
        R::Resolution: Send,
        R::Future: Send + Unpin,
    {
        let Self {
            config,
            runtime: rt,
            stack: endpoint,
        } = self;
        let config::ProxyConfig {
            buffer_capacity,
            cache_max_idle_age,
            dispatch_timeout,
            ..
        } = config.proxy;
        let watchdog = cache_max_idle_age * 2;

        let endpoint =
            endpoint.instrument(|e: &Endpoint| debug_span!("endpoint", server.addr = %e.addr));

        let identity_disabled = rt.identity.is_none();
        let resolve = svc::stack(resolve.into_service())
            .check_service::<ConcreteAddr>()
            .push_request_filter(|c: Concrete| Ok::<_, Never>(c.resolve))
            .push(svc::layer::mk(move |inner| {
                map_endpoint::Resolve::new(endpoint::FromMetadata { identity_disabled }, inner)
            }))
            .check_service::<Concrete>()
            .into_inner();

        let stack = endpoint
            .clone()
            .check_new_service::<Endpoint, http::Request<http::BoxBody>>()
            .push_on_response(
                svc::layers()
                    .push(http::BoxRequest::layer())
                    .push(
                        rt.metrics
                            .stack
                            .layer(stack_labels("http", "balance.endpoint")),
                    )
                    // Ensure individual endpoints are driven to readiness so that
                    // the balancer need not drive them all directly.
                    .push(svc::layer::mk(svc::SpawnReady::new)),
            )
            .check_new_service::<Endpoint, http::Request<_>>()
            // Resolve the service to its endpoints and balance requests over them.
            //
            // If the balancer has been empty/unavailable, eagerly fail requests.
            // When the balancer is in failfast, spawn the service in a background
            // task so it becomes ready without new requests.
            .push(resolve::layer(resolve, watchdog))
            .push_on_response(
                svc::layers()
                    .push(http::balance::layer(
                        crate::EWMA_DEFAULT_RTT,
                        crate::EWMA_DECAY,
                    ))
                    .push(rt.metrics.stack.layer(stack_labels("http", "balancer")))
                    .push(svc::layer::mk(svc::SpawnReady::new))
                    .push(svc::FailFast::layer("HTTP Balancer", dispatch_timeout))
                    .push(http::BoxResponse::layer()),
            )
            .check_make_service::<Concrete, http::Request<_>>()
            .push(svc::MapErrLayer::new(Into::into))
            // Drives the initial resolution via the service's readiness.
            .into_new_service()
            // The concrete address is only set when the profile could be
            // resolved. Endpoint resolution is skipped when there is no
            // concrete address.
            .instrument(|c: &Concrete| debug_span!("concrete", addr = %c.resolve))
            .push_map_target(Concrete::from)
            // Distribute requests over a distribution of balancers via a
            // traffic split.
            //
            // If the traffic split is empty/unavailable, eagerly fail requests.
            // When the split is in failfast, spawn the service in a background
            // task so it becomes ready without new requests.
            .push(profiles::split::layer())
            .push_on_response(
                svc::layers()
                    .push(svc::layer::mk(svc::SpawnReady::new))
                    .push(rt.metrics.stack.layer(stack_labels("http", "logical")))
                    .push(svc::FailFast::layer("HTTP Logical", dispatch_timeout))
                    .push_spawn_buffer(buffer_capacity),
            )
            .push_cache(cache_max_idle_age)
            // Note: routes can't exert backpressure.
            .push(profiles::http::route_request::layer(
                svc::proxies()
                    .push(
                        rt.metrics
                            .http_route_actual
                            .to_layer::<classify::Response, _>(),
                    )
                    // Sets an optional retry policy.
                    .push(retry::layer(rt.metrics.http_route_retry.clone()))
                    // Sets an optional request timeout.
                    .push(http::MakeTimeoutLayer::default())
                    // Records per-route metrics.
                    .push(rt.metrics.http_route.to_layer::<classify::Response, _>())
                    // Sets the per-route response classifier as a request
                    // extension.
                    .push(classify::NewClassify::layer())
                    .push_map_target(Logical::mk_route)
                    .into_inner(),
            ))
            // Strips headers that may be set by this proxy and add an outbound
            // canonical-dst-header. The response body is boxed unify the profile
            // stack's response type. withthat of to endpoint stack.
            .push(http::NewHeaderFromTarget::<CanonicalDstHeader, _>::layer())
            .push_on_response(
                svc::layers()
                    .push(http::strip_header::request::layer(DST_OVERRIDE_HEADER))
                    .push(http::BoxResponse::layer()),
            )
<<<<<<< HEAD
            .instrument(|l: &Logical| debug_span!("logical", dst = %l.addr()))
            .push_switch(
                move |logical: Logical| {
                    let should_resolve = {
                        let p = logical.profile.borrow();
                        p.endpoint.is_none() && (p.addr.is_some() || !p.targets.is_empty())
                    };

                    if should_resolve {
                        Ok::<_, Never>(svc::Either::A(logical))
                    } else {
                        Ok(svc::Either::B(Endpoint::from((no_tls_reason, logical))))
                    }
                },
                svc::stack(endpoint)
                    .push_on_response(http::BoxRequest::layer())
                    .into_inner(),
            )
            // Boxing is necessary purely to limit the link-time overhead of
            // having enormous types.
            .push(svc::BoxNewService::layer())
            .push_on_response(svc::BoxService::layer());
=======
            .instrument(|l: &Logical| debug_span!("logical", dst = %l.logical_addr));
>>>>>>> 626b2ee0

        Outbound {
            config,
            runtime: rt,
            stack,
        }
    }
}<|MERGE_RESOLUTION|>--- conflicted
+++ resolved
@@ -156,32 +156,11 @@
                     .push(http::strip_header::request::layer(DST_OVERRIDE_HEADER))
                     .push(http::BoxResponse::layer()),
             )
-<<<<<<< HEAD
-            .instrument(|l: &Logical| debug_span!("logical", dst = %l.addr()))
-            .push_switch(
-                move |logical: Logical| {
-                    let should_resolve = {
-                        let p = logical.profile.borrow();
-                        p.endpoint.is_none() && (p.addr.is_some() || !p.targets.is_empty())
-                    };
-
-                    if should_resolve {
-                        Ok::<_, Never>(svc::Either::A(logical))
-                    } else {
-                        Ok(svc::Either::B(Endpoint::from((no_tls_reason, logical))))
-                    }
-                },
-                svc::stack(endpoint)
-                    .push_on_response(http::BoxRequest::layer())
-                    .into_inner(),
-            )
+            .instrument(|l: &Logical| debug_span!("logical", dst = %l.logical_addr))
             // Boxing is necessary purely to limit the link-time overhead of
             // having enormous types.
             .push(svc::BoxNewService::layer())
             .push_on_response(svc::BoxService::layer());
-=======
-            .instrument(|l: &Logical| debug_span!("logical", dst = %l.logical_addr));
->>>>>>> 626b2ee0
 
         Outbound {
             config,
